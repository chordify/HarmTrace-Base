name:                HarmTrace-Base
<<<<<<< HEAD
version:             1.4.0.1
=======
version:             1.1.0.2
>>>>>>> 95335ef0
synopsis:            Parsing and unambiguously representing musical chords.
description:         HarmTrace: Harmony Analysis and Retrieval of Music 
                     with Type-level Representations of Abstract
                     Chords Entities
                     .
                     We present HarmTrace-Base, a library for parsing and 
                     unambiguously representing musical chords.

copyright:           (c) 2012--2014 W. Bas de Haas and Jose Pedro Magalhaes,
                     Multiphonyx Holding BV
homepage:            https://bitbucket.org/bash/harmtrace-base
license:             LGPL-3
license-file:        LICENSE
author:              W. Bas de Haas and Jose Pedro Magalhaes
maintainer:          bas@chordify.net, dreixel@chordify.net 
category:            Music
build-type:          Simple
tested-with:         GHC == 7.4.1, GHC == 7.6.1, GHC == 7.8.2
cabal-version:       >=1.10
extra-Source-Files:  README.md CHANGELOG.md
source-repository head
  type:              git
  location:          git@bitbucket.org:bash/harmtrace-base.git


library
  default-language:    Haskell2010
  exposed-modules:     HarmTrace.Base.Chord,
                       HarmTrace.Base.Chord.Datatypes,
                       HarmTrace.Base.Chord.Analysis,
                       HarmTrace.Base.Chord.PitchClass,
                       HarmTrace.Base.Chord.Intervals,
                       HarmTrace.Base.Parse, 
                       HarmTrace.Base.Parse.General, 
                       HarmTrace.Base.Parse.ChordParser, 
                       HarmTrace.Base.Time
  
<<<<<<< HEAD
  other-modules:       HarmTrace.Base.Chord.Internal
=======
  build-depends:       base >= 4.4 && < 4.8, uu-parsinglib >=2.7.4, 
                       ListLike >=3.1, binary >= 0.6.4, ghc-prim >= 0.2
>>>>>>> 95335ef0
  
  hs-source-dirs:      src  
  
  build-depends:       base >= 4.4 && < 4.8, 
                       uu-parsinglib ==2.7.4.*, 
                       ListLike ==4.1.*, 
                       binary >= 0.6.4, 
                       ghc-prim >= 0.2,
                       containers >= 0.5.0.0
  
  ghc-options:         -Wall
                       -O2

Test-Suite test-harmtrace-base
  default-language:    Haskell2010
  type:                exitcode-stdio-1.0
  main-is:             Tests.hs
  hs-source-dirs:      src
  build-depends:       QuickCheck >= 1.0 && < 2.1,
                       HarmTrace-Base == 1.4.0.1,
                       
                       base >= 4.2,
                       uu-parsinglib ==2.7.4.*, 
                       ListLike ==4.1.*, 
                       binary >= 0.6.4, 
                       ghc-prim >= 0.2,
                       containers >= 0.5.0.0
                       
  ghc-options:          -Wall<|MERGE_RESOLUTION|>--- conflicted
+++ resolved
@@ -1,9 +1,5 @@
 name:                HarmTrace-Base
-<<<<<<< HEAD
 version:             1.4.0.1
-=======
-version:             1.1.0.2
->>>>>>> 95335ef0
 synopsis:            Parsing and unambiguously representing musical chords.
 description:         HarmTrace: Harmony Analysis and Retrieval of Music 
                      with Type-level Representations of Abstract
@@ -40,14 +36,8 @@
                        HarmTrace.Base.Parse.General, 
                        HarmTrace.Base.Parse.ChordParser, 
                        HarmTrace.Base.Time
-  
-<<<<<<< HEAD
+
   other-modules:       HarmTrace.Base.Chord.Internal
-=======
-  build-depends:       base >= 4.4 && < 4.8, uu-parsinglib >=2.7.4, 
-                       ListLike >=3.1, binary >= 0.6.4, ghc-prim >= 0.2
->>>>>>> 95335ef0
-  
   hs-source-dirs:      src  
   
   build-depends:       base >= 4.4 && < 4.8, 
