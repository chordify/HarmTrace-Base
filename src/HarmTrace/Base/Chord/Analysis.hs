--- conflicted
+++ resolved
@@ -299,18 +299,15 @@
 
 -- | Transposes a Root with a 'Int' semitones up
 transposeRoot :: Root -> Int -> Root
-transposeRoot deg sem = transpose roots deg sem
-
-<<<<<<< HEAD
-=======
+transposeRoot = transpose roots
+
 -- | Transposes a ChordLabel with a 'Int' semitones up
 transposeCL :: ChordLabel -> Int -> ChordLabel
 transposeCL c sem = fmap (flip transposeRoot sem) c
-  
->>>>>>> 048393b7
+
 -- | Transposes a scale degree with 'Int' semitones up
 transposeSD :: ScaleDegree -> Int -> ScaleDegree
-transposeSD deg sem = transpose scaleDegrees deg sem
+transposeSD = transpose scaleDegrees
 
 transpose :: Diatonic a => [Note a] -> Note a -> Int -> Note a
 transpose ns n sem = ns !! ((sem + (toPitchClass n)) `mod` 12)
